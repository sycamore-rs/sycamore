--- conflicted
+++ resolved
@@ -25,11 +25,7 @@
       - name: Checkout repository head
         uses: actions/checkout@v3
         with:
-<<<<<<< HEAD
           repository: ${{ github.event.pull_request.head.repo.full_name }}
-=======
-          repository: ${{ github.repository }}
->>>>>>> c33a808a
           ref: ${{ github.head_ref }}
           clean: false # Do not remove benchmark results from base branch
 
