use reqwasm::http::Request;
use serde::{Deserialize, Serialize};
use sycamore::prelude::*;
use sycamore::suspense::Suspense;

// API that counts visits to the web-page
<<<<<<< HEAD
const API_BASE_URL: &str = "https://api.counterapi.dev/v1/sycamore-example";
=======
const API_BASE_URL: &str = "https://abacus.jasoncameron.dev/hit";
>>>>>>> b5ce9d57

#[derive(Serialize, Deserialize, Default, Debug)]
struct Visits {
    count: u64,
}

async fn fetch_visits(id: &str) -> Result<Visits, reqwasm::Error> {
    let url = format!("{API_BASE_URL}/{id}/up");
    let resp = Request::get(&url).send().await?;

    let body = resp.json::<Visits>().await?;
    Ok(body)
}

#[component]
async fn VisitsCount() -> View {
    let id = "sycamore-visits-counter";
    let visits = fetch_visits(id).await.unwrap_or_default();

    view! {
        p {
            "Total visits: "
            span {
                (visits.count)
            }
        }
    }
}

#[component]
fn App() -> View {
    view! {
        div {
            p { "Page Visit Counter" }
            Suspense(fallback=view! { "Loading..." }) {
                VisitsCount {}
            }
        }
    }
}

fn main() {
    console_error_panic_hook::set_once();
    console_log::init_with_level(log::Level::Debug).unwrap();

    sycamore::render(App);
}<|MERGE_RESOLUTION|>--- conflicted
+++ resolved
@@ -4,11 +4,7 @@
 use sycamore::suspense::Suspense;
 
 // API that counts visits to the web-page
-<<<<<<< HEAD
-const API_BASE_URL: &str = "https://api.counterapi.dev/v1/sycamore-example";
-=======
 const API_BASE_URL: &str = "https://abacus.jasoncameron.dev/hit";
->>>>>>> b5ce9d57
 
 #[derive(Serialize, Deserialize, Default, Debug)]
 struct Visits {
