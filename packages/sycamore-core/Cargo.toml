--- conflicted
+++ resolved
@@ -11,15 +11,9 @@
 version.workspace = true
 
 [dependencies]
-<<<<<<< HEAD
-hashbrown = "0.13.1"
+hashbrown = "0.14.1"
 sycamore-futures = { path = "../sycamore-futures", version = "0.9.0-beta.2", optional = true }
 sycamore-reactive = { path = "../sycamore-reactive", version = "0.9.0-beta.2" }
-=======
-hashbrown = "0.14.1"
-sycamore-futures = { path = "../sycamore-futures", version = "0.9.0-beta.1", optional = true }
-sycamore-reactive = { path = "../sycamore-reactive", version = "0.9.0-beta.1" }
->>>>>>> 8a1169ed
 
 [dev-dependencies]
 sycamore = { path = "../sycamore", features = ["ssr"] }
