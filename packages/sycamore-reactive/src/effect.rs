--- conflicted
+++ resolved
@@ -1,12 +1,8 @@
 //! Side effects.
 
-<<<<<<< HEAD
 use std::panic::Location;
 
-use ahash::AHashSet;
-=======
 use hashbrown::HashSet;
->>>>>>> 3057f67f
 
 use crate::*;
 
