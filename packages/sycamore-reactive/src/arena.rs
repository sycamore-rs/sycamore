--- conflicted
+++ resolved
@@ -24,18 +24,6 @@
     /// Allocate a value onto the arena. Returns a mutable reference that lasts as long as the arena
     /// itself.
     #[allow(clippy::mut_from_ref)] // We return a new reference each time so this is a false-positive.
-<<<<<<< HEAD
-    pub fn alloc<T: 'a>(&'a self, value: T) -> &'a mut T {
-        let boxed = Box::new(value);
-        let ptr = Box::into_raw(boxed);
-        unsafe {
-            // SAFETY: The only place where self.inner.get() is mutably borrowed is right here.
-            // It is impossible to have two alloc() calls on the same ScopeArena at the same time so
-            // the mutable reference here is effectively unique.
-            let inner_exclusive = &mut *self.inner.get();
-            inner_exclusive.push(ptr);
-        };
-=======
     pub fn alloc<T: 'static>(&'a self, value: T) -> &'a mut T {
         // SAFETY: We know that the lifetime is `'static` so this is completely safe.
         unsafe { self.alloc_non_static(value) }
@@ -56,7 +44,6 @@
         // the mutable reference here is effectively unique.
         let inner_exclusive = &mut *self.inner.get();
         inner_exclusive.push(ptr);
->>>>>>> 3057f67f
 
         // SAFETY: the address of the ptr lives as long as 'a because:
         // - It is allocated on the heap and therefore has a stable address.
