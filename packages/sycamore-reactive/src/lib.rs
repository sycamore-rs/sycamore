--- conflicted
+++ resolved
@@ -47,17 +47,13 @@
     /// usually read and rarely created. Making this heap allocated when prevent blowing up the
     /// size of the [`ScopeInner`] struct when most of the times, this field is unneeded.
     #[allow(clippy::box_collection)]
-<<<<<<< HEAD
-    contexts: Option<Box<AHashMap<TypeId, &'a dyn Any>>>,
+    contexts: Option<Box<HashMap<TypeId, &'a dyn Any>>>,
     /// The depth of the current scope. The root scope has a depth of 0. Any child scopes have a
     /// depth of N + 1 where N is the depth of the parent scope.
     depth: u32,
     /// If this is true, this will prevent the scope from being dropped.
     /// This is set when an effect is running to prevent an use-after-free.
     lock_drop: bool,
-=======
-    contexts: Option<Box<HashMap<TypeId, &'a dyn Any>>>,
->>>>>>> 3057f67f
     // Make sure that 'a is invariant.
     _phantom: InvariantLifetime<'a>,
 }
