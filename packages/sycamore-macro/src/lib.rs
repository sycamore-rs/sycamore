use proc_macro::TokenStream;
use syn::parse_macro_input;

mod component;
mod template;

/// A macro for ergonomically creating complex UI structures.
///
/// To learn more about the template syntax, see the chapter on
/// [the `template!` macro](https://sycamore-rs.netlify.app/docs/basics/template) in the Sycamore Book.
#[proc_macro]
pub fn template(component: TokenStream) -> TokenStream {
    let component = parse_macro_input!(component as template::HtmlRoot);

    template::template_impl(component).into()
}

/// ```
<<<<<<< HEAD
/// use sycamore::{generic_node::EventHandler, prelude::*};
///
/// #[component(MyComponent<G>)]
/// pub fn my_component(event_listeners: Vec<(String, Box<EventHandler>)>) -> Template<G> {
///     let cool_button: G = node! { button { "The coolest 😎" } };
///
///     for listener in event_listeners {
///         cool_button.event(listener.0.as_ref(), listener.1);
///     }
=======
/// use sycamore::prelude::*;
///
/// #[component(MyComponent<G>)]
/// pub fn my_component() -> Template<G> {
///     let cool_button: G = node! { button { "The coolest 😎" } };
///
///     cool_button.set_property("myProperty", &"Epic!".into());
>>>>>>> dd46b642
///
///     Template::new_node(cool_button)
/// }
/// ```
#[proc_macro]
pub fn node(input: TokenStream) -> TokenStream {
    let node = parse_macro_input!(input as template::Element);

    template::node_impl(node).into()
}

/// A macro for creating components from functions.
///
/// Add this attribute to a `fn` to create a component from that function.
///
/// To learn more about components, see the chapter on
/// [components](https://sycamore-rs.netlify.app/docs/basics/components) in the Sycamore Book.
#[proc_macro_attribute]
pub fn component(attr: TokenStream, component: TokenStream) -> TokenStream {
    let attr = parse_macro_input!(attr as component::ComponentFunctionName);
    let component = parse_macro_input!(component as component::ComponentFunction);

    component::component_impl(attr, component)
        .unwrap_or_else(|err| err.to_compile_error())
        .into()
}<|MERGE_RESOLUTION|>--- conflicted
+++ resolved
@@ -16,17 +16,6 @@
 }
 
 /// ```
-<<<<<<< HEAD
-/// use sycamore::{generic_node::EventHandler, prelude::*};
-///
-/// #[component(MyComponent<G>)]
-/// pub fn my_component(event_listeners: Vec<(String, Box<EventHandler>)>) -> Template<G> {
-///     let cool_button: G = node! { button { "The coolest 😎" } };
-///
-///     for listener in event_listeners {
-///         cool_button.event(listener.0.as_ref(), listener.1);
-///     }
-=======
 /// use sycamore::prelude::*;
 ///
 /// #[component(MyComponent<G>)]
@@ -34,7 +23,6 @@
 ///     let cool_button: G = node! { button { "The coolest 😎" } };
 ///
 ///     cool_button.set_property("myProperty", &"Epic!".into());
->>>>>>> dd46b642
 ///
 ///     Template::new_node(cool_button)
 /// }
