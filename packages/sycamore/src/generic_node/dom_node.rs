--- conflicted
+++ resolved
@@ -332,73 +332,5 @@
             None,
             false,
         );
-<<<<<<< HEAD
-=======
     })
-}
-
-/// Render a [`View`] under a `parent` node by reusing existing nodes (client side
-/// hydration). Alias for [`hydrate_to`] with `parent` being the `<body>` tag.
-///
-/// For rendering without hydration, use [`render`] instead.
-///
-/// **TODO**: This method currently deletes existing nodes from DOM and reinserts new
-/// created nodes. This will be fixed in a later release.
-///
-/// _This API requires the following crate features to be activated: `dom`_
-pub fn hydrate(template: impl FnOnce() -> View<DomNode>) {
-    let window = web_sys::window().unwrap_throw();
-    let document = window.document().unwrap_throw();
-
-    hydrate_to(template, &document.body().unwrap_throw());
-}
-
-/// Gets the children of an [`Element`] by collecting them into a [`Vec`]. Note that the returned
-/// value is **NOT** live.
-fn get_children(parent: &Element) -> Vec<Element> {
-    let children = parent.children();
-    let children_count = children.length();
-
-    let mut vec = Vec::with_capacity(children_count as usize);
-
-    for i in 0..children.length() {
-        vec.push(children.get_with_index(i).unwrap_throw());
-    }
-
-    vec
-}
-
-/// Render a [`View`] under a `parent` node by reusing existing nodes (client side
-/// hydration). For rendering under the `<body>` tag, use [`hydrate_to`] instead.
-///
-/// For rendering without hydration, use [`render`] instead.
-///
-/// **TODO**: This method currently deletes existing nodes from DOM and reinserts new
-/// created nodes. This will be fixed in a later release.
-///
-/// _This API requires the following crate features to be activated: `dom`_
-pub fn hydrate_to(template: impl FnOnce() -> View<DomNode>, parent: &Node) {
-    for child in get_children(parent.unchecked_ref()) {
-        child.remove();
-    }
-
-    let scope = create_root(|| {
-        insert(
-            &DomNode {
-                id: Default::default(),
-                node: parent.clone(),
-            },
-            template(),
-            None,
-            None, // TODO
-            false,
-        );
->>>>>>> 63ec4244
-    });
-
-    thread_local! {
-        static GLOBAL_SCOPES: std::cell::RefCell<Vec<ReactiveScope>> = std::cell::RefCell::new(Vec::new());
-    }
-
-    GLOBAL_SCOPES.with(|global_scopes| global_scopes.borrow_mut().push(scope));
 }