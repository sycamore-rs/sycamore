[package]
authors = ["Luke Chu <37006668+lukechu10@users.noreply.github.com>"]
categories = ["gui", "wasm", "web-programming"]
description = "A VDOM-less web library with fine grained reactivity"
edition = "2018"
homepage = "https://github.com/sycamore-rs/sycamore"
keywords = ["wasm", "gui", "reactive"]
license = "MIT"
name = "sycamore"
readme = "../../README.md"
repository = "https://github.com/sycamore-rs/sycamore"
version = "0.6.0"

# See more keys and their definitions at https://doc.rust-lang.org/cargo/reference/manifest.html

[dependencies]
ahash = "0.7.4"
html-escape = { version = "0.2.9", optional = true }
indexmap = { version = "1.7.0", features = ["std"] }
<<<<<<< HEAD
js-sys = "0.3.53"
once_cell = { version = "1.8.0", optional = true }
=======
js-sys = "0.3.55"
>>>>>>> ac2c55b1
smallvec = "1.6.1"
sycamore-macro = { path = "../sycamore-macro", version = "=0.6.0" }
sycamore-reactive = { path = "../sycamore-reactive", version = "=0.6.0" }
wasm-bindgen = { version = "0.2.78", features = ["enable-interning"] }

[dependencies.web-sys]
features = [
  "console",
  "Comment",
  "Document",
  "DocumentFragment",
  "Element",
  "Event",
  "HtmlElement",
  "HtmlInputElement",
  "HtmlCollection",
  "Node",
  "Text",
  "Window",
]
version = "0.3.55"

[dev-dependencies]
criterion = { version = "0.3.5", features = ["html_reports"] }
wasm-bindgen-test = "0.3.28"

[features]
default = ["dom"]
dom = []
ssr = ["html-escape", "once_cell"]
serde = ["sycamore-reactive/serde"]

[[bench]]
harness = false
name = "reactivity"

[[bench]]
harness = false
name = "ssr"

[[test]]
name = "ssr"
required-features = ["ssr"]

[package.metadata.docs.rs]
all-features = true
default-target = "wasm32-unknown-unknown"<|MERGE_RESOLUTION|>--- conflicted
+++ resolved
@@ -17,12 +17,8 @@
 ahash = "0.7.4"
 html-escape = { version = "0.2.9", optional = true }
 indexmap = { version = "1.7.0", features = ["std"] }
-<<<<<<< HEAD
-js-sys = "0.3.53"
+js-sys = "0.3.55"
 once_cell = { version = "1.8.0", optional = true }
-=======
-js-sys = "0.3.55"
->>>>>>> ac2c55b1
 smallvec = "1.6.1"
 sycamore-macro = { path = "../sycamore-macro", version = "=0.6.0" }
 sycamore-reactive = { path = "../sycamore-reactive", version = "=0.6.0" }
